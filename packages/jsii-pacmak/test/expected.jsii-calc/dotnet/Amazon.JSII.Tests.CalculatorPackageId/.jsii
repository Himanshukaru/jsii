--- conflicted
+++ resolved
@@ -3286,9 +3286,5 @@
     }
   },
   "version": "0.7.6",
-<<<<<<< HEAD
   "fingerprint": "eSNc0E/b0z3EKspPQoD/VEU1sfZLTkQJpTS8y7XqbJM="
-=======
-  "fingerprint": "BFT/z3s6IMAAkCjnq3nn+dZUxSqp7tx/E54uljg/XvQ="
->>>>>>> 86d02ac3
 }
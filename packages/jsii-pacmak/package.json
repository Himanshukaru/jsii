{
  "name": "jsii-pacmak",
  "version": "0.7.10",
  "description": "A code generation framework for jsii backend languages",
  "bin": {
    "jsii-pacmak": "bin/jsii-pacmak"
  },
  "main": "lib/index.js",
  "types": "lib/index.d.ts",
  "scripts": {
    "gen": "/bin/bash generate.sh",
    "build": "npm run gen && tsc && chmod +x bin/jsii-pacmak && tslint -p .",
    "watch": "tsc -w",
    "lint": "tslint -p . --force",
    "test": "/bin/bash test/diff-test.sh && /bin/bash test/build-test.sh",
    "package": "package-js"
  },
  "keywords": [
    "jsii",
    "aws"
  ],
  "dependencies": {
    "clone": "^2.1.1",
<<<<<<< HEAD
    "codemaker": "^0.7.8",
    "escape-string-regexp": "^1.0.5",
=======
    "codemaker": "^0.7.10",
>>>>>>> a55fe31f
    "fs-extra": "^7.0.0",
    "jsii-spec": "^0.7.10",
    "spdx-license-list": "^4.1.0",
    "xmlbuilder": "^10.1.1",
    "yargs": "^12.0.2"
  },
  "devDependencies": {
    "@scope/jsii-calc-lib": "^0.7.10",
    "@types/clone": "^0.1.30",
    "@types/escape-string-regexp": "^1.0.0",
    "@types/fs-extra": "^5.0.4",
    "@types/node": "^8.10.37",
    "@types/nodeunit": "0.0.30",
    "@types/xmlbuilder": "^0.0.32",
    "@types/yargs": "^11.1.2",
    "jsii-build-tools": "^0.7.10",
    "jsii-calc": "^0.7.10",
    "jsii-dotnet-generator": "^0.7.10",
    "jsii-dotnet-jsonmodel": "^0.7.10",
    "jsii-dotnet-runtime": "^0.7.10",
    "jsii-java-runtime": "^0.7.10",
    "nodeunit": "^0.11.3",
    "tslint": "*",
    "typescript": "^3.1.6"
  },
  "author": {
    "name": "Amazon Web Services",
    "url": "https://aws.amazon.com"
  },
  "license": "Apache-2.0",
  "repository": {
    "type": "git",
    "url": "https://github.com/awslabs/jsii.git"
  }
}<|MERGE_RESOLUTION|>--- conflicted
+++ resolved
@@ -21,12 +21,8 @@
   ],
   "dependencies": {
     "clone": "^2.1.1",
-<<<<<<< HEAD
-    "codemaker": "^0.7.8",
+    "codemaker": "^0.7.10",
     "escape-string-regexp": "^1.0.5",
-=======
-    "codemaker": "^0.7.10",
->>>>>>> a55fe31f
     "fs-extra": "^7.0.0",
     "jsii-spec": "^0.7.10",
     "spdx-license-list": "^4.1.0",

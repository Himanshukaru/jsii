--- conflicted
+++ resolved
@@ -1,9 +1,6 @@
-<<<<<<< HEAD
 import { spawn, SpawnOptions } from 'child_process';
-=======
 import fs = require('fs-extra');
 import spec = require('jsii-spec');
->>>>>>> d62bb6db
 import path = require('path');
 import logging = require('./logging');
 
@@ -13,10 +10,8 @@
  * @param dependencyName the name of the dependency to be resolved.
  * @return the resolved directory path.
  */
-<<<<<<< HEAD
-export function resolveDependencyDirectory(packageDir: string, dependencyName: string) {
-    const lookupPaths = [ path.join(packageDir, 'node_modules') ];
-    return path.dirname(require.resolve(`${dependencyName}/package.json`, { paths: lookupPaths }));
+export function resolveDependencyDirectory(packageDir: string, dependencyName: string): string {
+    return path.dirname(require.resolve(`${dependencyName}/package.json`, { paths: [packageDir] }));
 }
 
 export function shell(cmd: string, args: string[], options: SpawnOptions): Promise<string> {
@@ -45,9 +40,6 @@
             reject(new Error(`Process terminated by signal ${signal}\n${out}\n${err}`));
         });
     });
-=======
-export function resolveDependencyDirectory(packageDir: string, dependencyName: string): string {
-    return path.dirname(require.resolve(`${dependencyName}/package.json`, { paths: [packageDir] }));
 }
 
 /**
@@ -65,5 +57,4 @@
         throw new Error(`Could not find ${spec.SPEC_FILE_NAME} in ${modulePath}. Was the module built?`);
     }
     return spec.validateAssembly(await fs.readJson(assmPath));
->>>>>>> d62bb6db
 }